<<<<<<< HEAD
import { SCHEDULED_TASKS_KIND, ORCHESTRATORS_KIND } from "@daydreamsai/storage";
import type { Storage, Repository } from "@daydreamsai/storage";

import type { HandlerRole } from "../types";
=======
import { MongoClient, Collection, ObjectId } from "mongodb";
>>>>>>> 6a3d3958
import type {
    Chat,
    ChatMessage,
    HandlerRole,
    OrchestratorChat,
    ScheduledTask,
} from "../types";
import type { OrchestratorDb } from "../memory";

// TODO: This class has nothing to do with MongoDB specifically, it should be renamed.
export class MongoDb implements OrchestratorDb {
    private tasks!: Repository;
    private orchestrators!: Repository;

    private chatsCollection!: Collection<Chat>;

    /**
     * @param uri   A MongoDB connection string
     * @param dbName   Name of the database to use
     * @param collectionName  Name of the collection to store tasks in
     */
    constructor(
        private storage: Storage
    ) {
<<<<<<< HEAD
        this.tasks = this.storage.getRepository(SCHEDULED_TASKS_KIND);
        this.orchestrators =
            this.storage.getRepository(ORCHESTRATORS_KIND);
=======
        this.client = new MongoClient(this.uri);
    }

    /**
     * Connects to the MongoDB server and initializes the tasks collection.
     */
    public async connect(): Promise<void> {
        if (!this.client.listenerCount("connect")) {
            await this.client.connect();
        }

        const db = this.client.db(this.dbName);
        this.collection = db.collection<ScheduledTask>(this.collectionName);

        this.chatsCollection = db.collection<Chat>("chats");

        // Create indexes for efficient querying
        await this.chatsCollection.createIndex(
            {
                userId: 1,
                platformId: 1,
                threadId: 1,
            },
            { unique: true }
        );

        // Optional: Create indexes
        // - An index on nextRunAt helps find "due" tasks quickly
        // - An index on status helps filter quickly by status
        await this.collection.createIndex({ nextRunAt: 1 });
        await this.collection.createIndex({ status: 1 });

        this.orchestratorCollection =
            db.collection<OrchestratorChat>("orchestrators");

        await this.orchestratorCollection.createIndex({
            userId: 1,
        });
    }

    /**
     * Closes the MongoDB client connection.
     */
    public async close(): Promise<void> {
        await this.client.close();
>>>>>>> 6a3d3958
    }

    /**
     * Schedules a new task in the DB.
     *
     * @param userId - The user ID to associate with the task
     * @param handlerName - Name of the IOHandler to invoke
     * @param taskData    - Arbitrary JSON data to store with the task
     * @param nextRunAt   - When this task should run
     * @param intervalMs  - If set, the task will be re-scheduled after each run
     */
    public createTask(
        userId: string,
        handlerName: string,
        taskData: Record<string, any> = {},
        nextRunAt: Date,
        intervalMs?: number
    ): Promise<string> {
        const now = new Date();
        const doc: ScheduledTask = {
            userId,
            handlerName,
            taskData,
            nextRunAt,
            intervalMs,
            status: "pending",
            createdAt: now,
            updatedAt: now,
        };

        return this.tasks.insert(doc);
    }

    /**
     * Finds tasks that are due to run right now (status=pending, nextRunAt <= now).
     * This is used by your polling logic to pick up tasks that need to be processed.
     *
     * @param limit - Max number of tasks to fetch at once
     */
    public async findDueTasks(limit = 50): Promise<ScheduledTask[]> {
        const now = new Date();
        const tasks = await this.tasks
            .find<ScheduledTask>({
                status: "pending",
                // TODO: this $lte condition is very specific to MongoDB, we need to abstract this.
                nextRunAt: { $lte: now },
            }, { limit }, { nextRunAt: "asc" });

        return tasks;
    }

    /**
     * Marks a task's status as "running". Typically called right before invoking it.
     */
    public async markRunning(taskId: string): Promise<void> {
        await this.tasks.update(taskId, {
            status: "running",
            updatedAt: new Date(),
        });
    }

    /**
     * Marks a task as completed (or failed).
     */
    public async markCompleted(taskId: string, failed = false): Promise<void> {
        await this.tasks.update(taskId, {
            status: failed ? "failed" : "completed",
            updatedAt: new Date(),
        });
    }

    /**
     * Updates a task to run again in the future (if intervalMs is present).
     */
    public async updateNextRun(
        taskId: string,
        newRunTime: Date
    ): Promise<void> {
        await this.tasks.update(taskId, {
            status: "pending",
            nextRunAt: newRunTime,
            updatedAt: new Date(),
        });
    }

    /**
     * Convenient method to reschedule a task using its own `intervalMs` if present.
     * Typically you'd call this after the task completes, if you want it to repeat.
     */
    public async rescheduleIfRecurring(task: ScheduledTask): Promise<void> {
        // If there's no interval, we do nothing (non-recurring).
        if (!task.intervalMs) {
            await this.markCompleted(task._id!);
            return;
        }
        const now = Date.now();
        const newRunTime = new Date(now + task.intervalMs);
        await this.updateNextRun(task._id!, newRunTime);
    }

    /**
     * Deletes all tasks from the collection.
     */
    public async deleteAll(): Promise<void> {
        await this.tasks.deleteAll();
    }

    public async getOrCreateChat(
        userId: string,
        platformId: string,
        threadId: string,
        metadata?: Record<string, any>
    ): Promise<string> {
        const existingChat = await this.chatsCollection.findOne({
            userId,
            platformId,
            threadId,
        });

        if (existingChat) {
            return existingChat._id!.toString();
        }

        const chat: Chat = {
            userId,
            platformId,
            threadId,
            createdAt: new Date(),
            updatedAt: new Date(),
            messages: [],
            metadata,
        };
<<<<<<< HEAD
        return await this.orchestrators.insert(chat);
=======

        const result = await this.chatsCollection.insertOne(chat);
        return result.insertedId.toString();
>>>>>>> 6a3d3958
    }

    /**
     * Adds a message (input, output, or action) to an existing orchestrator's conversation.
     *
     * @param orchestratorId - The ID of the orchestrator chat.
     * @param role - "input", "output" or "action".
     * @param name - The name/id of the IOHandler.
     * @param data - The data payload to store (e.g., text, JSON from APIs, etc).
     */
    public async addChatMessage(
        chatId: string,
        role: HandlerRole,
        name: string,
        data: unknown
    ): Promise<void> {
<<<<<<< HEAD
        await this.orchestrators.update(
            orchestratorId,
=======
        await this.chatsCollection.updateOne(
            { _id: chatId },
>>>>>>> 6a3d3958
            {
                updatedAt: new Date(),
            },
            {
                messages: {
                    role,
                    name,
                    data,
                    timestamp: new Date(),
                },
            }
        );
    }

    /**
     * Retrieves all messages in a specific orchestrator's conversation.
     */
<<<<<<< HEAD
    public async getMessages(
        orchestratorId: string
    ): Promise<OrchestratorMessage[]> {
        const doc = await this.orchestrators.findOne<OrchestratorChat>({
            _id: orchestratorId,
        });
        return doc?.messages || [];
=======
    public async getChatMessages(chatId: string): Promise<ChatMessage[]> {
        const doc = await this.chatsCollection.findOne({
            _id: chatId,
        });

        if (!doc) return [];
        return doc.messages;
>>>>>>> 6a3d3958
    }

    /**
     * Retrieves all orchestrators (chats) for a given user.
     */
    public async findOrchestratorsByUser(
        userId: string
    ): Promise<OrchestratorChat[]> {
        return this.orchestrators.find({ userId });
    }

    /**
     * Retrieves a single orchestrator document by its ID.
     */
    public async getOrchestratorById(
        orchestratorId: string
    ): Promise<OrchestratorChat | null> {
        return this.orchestrators.findOne({
            _id: orchestratorId,
        });
    }

    public async getOrchestratorsByUserId(
        userId: string
    ): Promise<OrchestratorChat[]> {
        try {
            const documents = await this.orchestrators
                .find<OrchestratorChat>({ userId }, undefined, { createdAt: "desc" });

            return documents.map((doc) => ({
                _id: doc._id?.toString() || "",
                userId: doc.userId,
                createdAt: doc.createdAt,
                updatedAt: doc.updatedAt,
                messages: doc.messages,
            }));
        } catch (error) {
            console.error(
                "MongoDb.getOrchestratorsByUserId",
                "Failed to fetch orchestrator records",
                { userId, error }
            );
            throw error;
        }
    }
}<|MERGE_RESOLUTION|>--- conflicted
+++ resolved
@@ -1,11 +1,6 @@
-<<<<<<< HEAD
-import { SCHEDULED_TASKS_KIND, ORCHESTRATORS_KIND } from "@daydreamsai/storage";
+import { SCHEDULED_TASKS_KIND, ORCHESTRATORS_KIND, CHATS_KIND } from "@daydreamsai/storage";
 import type { Storage, Repository } from "@daydreamsai/storage";
 
-import type { HandlerRole } from "../types";
-=======
-import { MongoClient, Collection, ObjectId } from "mongodb";
->>>>>>> 6a3d3958
 import type {
     Chat,
     ChatMessage,
@@ -19,8 +14,7 @@
 export class MongoDb implements OrchestratorDb {
     private tasks!: Repository;
     private orchestrators!: Repository;
-
-    private chatsCollection!: Collection<Chat>;
+    private chats!: Repository;
 
     /**
      * @param uri   A MongoDB connection string
@@ -30,57 +24,10 @@
     constructor(
         private storage: Storage
     ) {
-<<<<<<< HEAD
         this.tasks = this.storage.getRepository(SCHEDULED_TASKS_KIND);
         this.orchestrators =
             this.storage.getRepository(ORCHESTRATORS_KIND);
-=======
-        this.client = new MongoClient(this.uri);
-    }
-
-    /**
-     * Connects to the MongoDB server and initializes the tasks collection.
-     */
-    public async connect(): Promise<void> {
-        if (!this.client.listenerCount("connect")) {
-            await this.client.connect();
-        }
-
-        const db = this.client.db(this.dbName);
-        this.collection = db.collection<ScheduledTask>(this.collectionName);
-
-        this.chatsCollection = db.collection<Chat>("chats");
-
-        // Create indexes for efficient querying
-        await this.chatsCollection.createIndex(
-            {
-                userId: 1,
-                platformId: 1,
-                threadId: 1,
-            },
-            { unique: true }
-        );
-
-        // Optional: Create indexes
-        // - An index on nextRunAt helps find "due" tasks quickly
-        // - An index on status helps filter quickly by status
-        await this.collection.createIndex({ nextRunAt: 1 });
-        await this.collection.createIndex({ status: 1 });
-
-        this.orchestratorCollection =
-            db.collection<OrchestratorChat>("orchestrators");
-
-        await this.orchestratorCollection.createIndex({
-            userId: 1,
-        });
-    }
-
-    /**
-     * Closes the MongoDB client connection.
-     */
-    public async close(): Promise<void> {
-        await this.client.close();
->>>>>>> 6a3d3958
+        this.chats = this.storage.getRepository(CHATS_KIND);
     }
 
     /**
@@ -194,7 +141,7 @@
         threadId: string,
         metadata?: Record<string, any>
     ): Promise<string> {
-        const existingChat = await this.chatsCollection.findOne({
+        const existingChat = await this.chats.findOne<Chat>({
             userId,
             platformId,
             threadId,
@@ -213,13 +160,7 @@
             messages: [],
             metadata,
         };
-<<<<<<< HEAD
-        return await this.orchestrators.insert(chat);
-=======
-
-        const result = await this.chatsCollection.insertOne(chat);
-        return result.insertedId.toString();
->>>>>>> 6a3d3958
+        return await this.chats.insert(chat);
     }
 
     /**
@@ -236,13 +177,8 @@
         name: string,
         data: unknown
     ): Promise<void> {
-<<<<<<< HEAD
-        await this.orchestrators.update(
-            orchestratorId,
-=======
-        await this.chatsCollection.updateOne(
-            { _id: chatId },
->>>>>>> 6a3d3958
+        await this.chats.update(
+            chatId,
             {
                 updatedAt: new Date(),
             },
@@ -260,23 +196,11 @@
     /**
      * Retrieves all messages in a specific orchestrator's conversation.
      */
-<<<<<<< HEAD
-    public async getMessages(
-        orchestratorId: string
-    ): Promise<OrchestratorMessage[]> {
-        const doc = await this.orchestrators.findOne<OrchestratorChat>({
-            _id: orchestratorId,
+    public async getChatMessages(chatId: string): Promise<ChatMessage[]> {
+        const doc = await this.chats.findOne<OrchestratorChat>({
+            _id: chatId,
         });
         return doc?.messages || [];
-=======
-    public async getChatMessages(chatId: string): Promise<ChatMessage[]> {
-        const doc = await this.chatsCollection.findOne({
-            _id: chatId,
-        });
-
-        if (!doc) return [];
-        return doc.messages;
->>>>>>> 6a3d3958
     }
 
     /**
